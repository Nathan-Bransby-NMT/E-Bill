--- conflicted
+++ resolved
@@ -27,10 +27,7 @@
 
       - name: Check
         run: cargo check --verbose
-<<<<<<< HEAD
 
-=======
->>>>>>> 27463d83
       - name: Test
         run: cargo test
         continue-on-error: true
