import React, { createContext, useEffect, useState } from "react";

const MainContext = createContext();

function MainProvider({ children }) {
  const [current, setCurrent] = useState("");
  const [loading, setLoading] = useState(true);
  const [popUp, setPopUp] = useState({
    show: false,
    content: "",
  });
  const [popUp2, setPopUp2] = useState({
    show: false,
    content: "",
  });
  const [amount, setAmount] = useState({ bill: 0, iou: 0, endors: 0 });
  const [currency, setCurrency] = useState("sat");
  const [bills_list, setBillsList] = useState([]);
  const [toast, setToast] = useState("");
  useEffect(() => {
    setTimeout(() => {
      setToast("");
    }, 5000);
  }, [toast]);
  const handlePage = (page) => {
    setCurrent(page);
  };
  const showPopUp = (show, content) => {
    setPopUp({
      show: show,
      content: content,
    });
  };
  const showPopUpSecondary = (show, content) => {
    setPopUp2({
      show: show,
      content: content,
    });
  };
  const [peer_id, setPeerId] = useState({
    id: String,
  });

  const [refresh, setRefresh] = useState(false);
  const handleRefresh = () => {
    setRefresh(!refresh);
  };
  const [contacts, setContacts] = useState([]);
  // Set contacts
  useEffect(() => {
    fetch("http://localhost:8000/contacts/return", {
        mode: "cors",
    })
      .then((res) => res.json())
      .then((data) => {
        setContacts(data);
      })
      .catch((err) => {
        console.log(err.message);
      });
  }, []);

  const handleDelete = async (id) => {
    const form_data = new FormData();
    form_data.append("name", id);
    await fetch("http://localhost:8000/contacts/remove", {
      method: "POST",
      body: form_data,
      mode: "cors",
    })
      .then((response) => {
        // if (response.redirected) {
        let filtered = contacts?.filter((d) => d.name != id);
        setContacts(filtered);
        setToast("Contact Deleted");
        // } else {
        //   setToast("Oops! there is an error please try again later");
        // }
      })
      .catch((err) => console.log(err));
  };

  const handleEditContact = async (old_contact_id, newContact, hidePop) => {
    const form_data = new FormData();
    form_data.append("old_name", old_contact_id);
    form_data.append("name", newContact.name);
    form_data.append("node_id", newContact.peer_id);
    const response = await fetch("http://localhost:8000/contacts/edit", {
      method: "POST",
      body: form_data,
    })
    .then((res) => res.json())
    .then((data) => {
      setContacts(data);
      hidePop(false, "");
      setToast("Contact Changed");
    })
    .catch((err) => console.log(err));
  };

  const handleAddContact = async (newContact, hidePop) => {
    const form_data = new FormData();
    form_data.append("name", newContact.name);
    form_data.append("node_id", newContact.peer_id);
    await fetch("http://localhost:8000/contacts/new", {
      method: "POST",
      body: form_data,
<<<<<<< HEAD
      // mode: "no-cors",
=======
      mode: "cors",
>>>>>>> 11b60e38
    })
      .then((res) => res.json())
      .then((data) => {
        setContacts(data);
        hidePop(false, "");
        setToast("Your Contact is Added");
      })
      .catch((err) => console.log(err));
  };
  
  const [identity, setIdentity] = useState({
    name: "",
    date_of_birth: "",
    city_of_birth: "",
    country_of_birth: "",
    email: "",
    postal_address: "",
    public_key_pem: "",
    private_key_pem: "",
    bitcoin_public_key: "",
    bitcoin_private_key: "",
  });

  // Set identity
  useEffect(() => {
    setLoading(true);
    fetch("http://localhost:8000/identity/return", {
        mode: "cors",
    })
      .then((res) => res.json())
      .then((response) => {
        if (response.name !== "" && response.email !== "") {
          setIdentity(response);
          handlePage("home");
          setLoading(false);
        } else {
          handlePage("identity");
          setLoading(false);
        }
      })
      .catch((err) => {
        console.log(err.message);
        handlePage("identity");
        setLoading(false);
      });
  }, [refresh]);
  // Set bills
  useEffect(() => {
    fetch("http://localhost:8000/bills/return", {
        mode: "cors",
    })
      .then((res) => res.json())
      .then((data) => {
        let newData = data.sort(
          (a, b) => new Date(b.date_of_issue) - new Date(a.date_of_issue)
        );
        setBillsList(newData);
      })
      .catch((err) => {
        console.log(err.message);
      });
  }, [refresh]);
  // Set peer id
  useEffect(() => {
    setLoading(true);
    fetch("http://localhost:8000/identity/peer_id/return", {
        mode: "cors",
    })
      .then((res) => res.json())
      .then((data) => {
        setLoading(false);
        setPeerId(data.id);
      })
      .catch((err) => {
        setLoading(false);
        console.log(err.message);
      });
  }, []);

  const amountCalculation = (items) => {
    if (peer_id == items.drawee.peer_id) {
      //   name = `${items?.drawee?.name} has to pay ${items?.payee?.name}`;
      setAmount((prev) => ({
        ...prev,
        iou: prev.iou + items.amount_numbers,
      }));
    } else if (peer_id == items.drawer.peer_id && peer_id != items.endorsee.peer_id) {
      //   name = `${items.drawee.name} ${items.payee.name}`;
      setAmount((prev) => ({
        ...prev,
        endors: prev.endors + items.amount_numbers,
      }));
    } else if (peer_id == items.payee.peer_id) {
      //   name = `${items.drawee.name} ${items.payee.name}`;
      setAmount((prev) => ({
        ...prev,
        bill: prev.bill + items.amount_numbers,
      }));
    } else if (peer_id == items.endorsee.peer_id) {
      //   name = `${items.drawee.name} ${items.payee.name}`;
      setAmount((prev) => ({
        ...prev,
        bill: prev.bill + items.amount_numbers,
      }));
    } else {
        //   name = `${items.drawee.name} ${items.payee.name}`;
        setAmount((prev) => ({
            ...prev,
            endors: prev.endors + items.amount_numbers,
        }));
    }
    setCurrency(items.currency_code);
  };
  useEffect(() => {
    if (peer_id && bills_list.length > 0) {
      bills_list.forEach((element) => {
        amountCalculation(element);
      });
    }
    return () => {};
  }, [peer_id, bills_list]);
  function copytoClip(copytext, text) {
    navigator.clipboard.writeText(copytext);
    setToast(text);
  }

  return (
    <MainContext.Provider
      value={{
        identity,
        loading,
        amount,
        toast,
        copytoClip,
        setToast,
        handleDelete,
        handleAddContact,
        handleEditContact,
        bills_list,
        refresh,
        contacts,
        handleRefresh,
        currency,
        peer_id,
        current,
        popUp,
        popUp2,
        showPopUp,
        showPopUpSecondary,
        handlePage,
      }}
    >
      {children}
    </MainContext.Provider>
  );
}

export { MainContext, MainProvider };<|MERGE_RESOLUTION|>--- conflicted
+++ resolved
@@ -86,14 +86,15 @@
     form_data.append("name", newContact.name);
     form_data.append("node_id", newContact.peer_id);
     const response = await fetch("http://localhost:8000/contacts/edit", {
-      method: "POST",
-      body: form_data,
+        method: "POST",
+        body: form_data,
+        mode: "cors",
     })
     .then((res) => res.json())
     .then((data) => {
-      setContacts(data);
-      hidePop(false, "");
-      setToast("Contact Changed");
+        setContacts(data);
+        hidePop(false, "");
+        setToast("Contact Changed");
     })
     .catch((err) => console.log(err));
   };
@@ -105,21 +106,20 @@
     await fetch("http://localhost:8000/contacts/new", {
       method: "POST",
       body: form_data,
-<<<<<<< HEAD
-      // mode: "no-cors",
-=======
       mode: "cors",
->>>>>>> 11b60e38
     })
       .then((res) => res.json())
       .then((data) => {
         setContacts(data);
         hidePop(false, "");
         setToast("Your Contact is Added");
+        // } else {
+        //   setToast("Oops! there is an error please try again later");
+        // }
       })
       .catch((err) => console.log(err));
   };
-  
+
   const [identity, setIdentity] = useState({
     name: "",
     date_of_birth: "",
